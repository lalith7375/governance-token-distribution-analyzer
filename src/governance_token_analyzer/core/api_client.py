--- conflicted
+++ resolved
@@ -348,21 +348,17 @@
             return []
 
     def get_protocol_data(self, protocol: str, use_real_data: bool = False) -> Dict[str, Any]:
-        """Get comprehensive protocol data including token holders, proposals, and governance metrics.
+        """Get comprehensive data for a protocol.
 
         Args:
             protocol: Protocol name (compound, uniswap, aave)
             use_real_data: Whether to use real API data or simulated data
 
         Returns:
-<<<<<<< HEAD
-            Dict containing protocol data
-=======
             Dictionary containing comprehensive protocol data
 
         Raises:
             ValueError: If the protocol is not supported
->>>>>>> 0aa70185
         """
         if protocol not in PROTOCOL_INFO:
             raise ValueError(f"Unsupported protocol: {protocol}")
@@ -379,12 +375,9 @@
 
             return {
                 "protocol": protocol,
-                "token_symbol": protocol_info.get("token_symbol", ""),
-                "token_name": protocol_info.get("token_name", ""),
+                "name": protocol_info.get("token_name", protocol.capitalize()),
+                "symbol": protocol_info.get("token_symbol", protocol.upper()),
                 "total_supply": protocol_info.get("total_supply", 0),
-                "token_holders": holders,
-                "proposals": proposals,
-                "votes": votes,
                 "participation_rate": participation_rate,
                 "holder_concentration": holder_concentration,
                 "proposal_count": len(proposals),
