--- conflicted
+++ resolved
@@ -736,7 +736,6 @@
         Returns:
             List of token holder dictionaries
         """
-<<<<<<< HEAD
         logger.info(f"Fetching token holders for {protocol} with fallback strategy")
         
         # Try APIs in order of preference (best free tiers first)
@@ -765,63 +764,6 @@
         # Final fallback to simulation
         logger.info("🔄 All APIs failed, using protocol-specific simulation")
         return self._generate_simulated_holders(token_address, 1, limit)["result"]
-=======
-        try:
-            # Try Etherscan first
-            if self.etherscan_api_key:
-                logger.info(f"Fetching {protocol} token holders from Etherscan")
-                holders_data = self.get_etherscan_token_holders(
-                    token_address, page=1, offset=limit
-                )
-
-                if holders_data.get("status") == "1" and "result" in holders_data:
-                    holders = []
-                    for holder in holders_data["result"][:limit]:
-                        holders.append(
-                            {
-                                "address": holder.get(
-                                    "TokenHolderAddress", holder.get("address", "")
-                                ),
-                                "balance": float(
-                                    holder.get(
-                                        "TokenHolderQuantity",
-                                        holder.get("balance", "0"),
-                                    )
-                                ),
-                                "percentage": float(
-                                    holder.get("TokenHolderPercentage", "0")
-                                ),
-                                "rank": len(holders) + 1,
-                            }
-                        )
-
-                    if holders:
-                        logger.info(
-                            f"Successfully fetched {len(holders)} token holders from Etherscan"
-                        )
-                        return holders
-
-            # Try Alchemy as backup
-            if self.alchemy_api_key:
-                logger.info(f"Fetching {protocol} token holders from Alchemy")
-                holders = self._fetch_token_holders_alchemy(token_address, limit)
-                if holders:
-                    logger.info(
-                        f"Successfully fetched {len(holders)} token holders from Alchemy"
-                    )
-                    return holders
-
-            # Fallback to sample data
-            logger.warning(
-                f"No API keys available, using sample data for {protocol} token holders"
-            )
-            return self._generate_sample_holder_data(protocol, limit)
-
-        except Exception as e:
-            logger.error(f"Error fetching token holders for {protocol}: {e}")
-            logger.info(f"Falling back to sample data for {protocol}")
-            return self._generate_sample_holder_data(protocol, limit)
->>>>>>> 69f64ea6
 
     def _fetch_governance_proposals(
         self, protocol: str, limit: int
@@ -1221,7 +1163,6 @@
         try:
             # Use Alchemy's getTokenMetadata first to verify the token
             url = f"https://eth-mainnet.g.alchemy.com/v2/{self.alchemy_api_key}"
-<<<<<<< HEAD
             
             # Try a simpler approach - get token metadata first
             metadata_payload = {
@@ -1229,15 +1170,6 @@
                 "jsonrpc": "2.0",
                 "method": "alchemy_getTokenMetadata",
                 "params": [token_address]
-=======
-
-            # Use Alchemy's getOwnersForToken method
-            payload = {
-                "id": 1,
-                "jsonrpc": "2.0",
-                "method": "alchemy_getOwnersForToken",
-                "params": [token_address, {"withTokenBalances": True}],
->>>>>>> 69f64ea6
             }
             
             response = requests.post(url, json=metadata_payload, timeout=30)
@@ -1301,7 +1233,6 @@
             response.raise_for_status()
 
             data = response.json()
-<<<<<<< HEAD
             
             if "data" in data and "tokenHolders" in data["data"]:
                 token_holders = data["data"]["tokenHolders"]
@@ -1400,39 +1331,6 @@
             
             logger.warning("No token holders found via Moralis, using fallback")
             return self._generate_simulated_holders(token_address, 1, limit)["result"]
-            
-=======
-
-            if "result" in data and "owners" in data["result"]:
-                owners = data["result"]["owners"]
-                holders = []
-
-                # Sort by balance (if available) and take top holders
-                for i, owner in enumerate(owners[:limit]):
-                    balance = owner.get("tokenBalance", "0")
-                    # Convert hex balance to decimal
-                    if balance.startswith("0x"):
-                        balance = int(balance, 16)
-                    else:
-                        balance = int(balance)
-
-                    holders.append(
-                        {
-                            "address": owner.get("ownerAddress", ""),
-                            "balance": balance,
-                            "percentage": 0,  # Will be calculated later if total supply is known
-                            "rank": i + 1,
-                        }
-                    )
-
-                # Sort by balance descending
-                holders.sort(key=lambda x: x["balance"], reverse=True)
-
-                return holders
-
-            return []
-
->>>>>>> 69f64ea6
         except Exception as e:
             logger.error(f"Moralis API error: {e}")
             return self._generate_simulated_holders(token_address, 1, limit)["result"]
